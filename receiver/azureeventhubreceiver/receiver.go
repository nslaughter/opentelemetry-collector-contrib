--- conflicted
+++ resolved
@@ -61,12 +61,7 @@
 	receiver.nextMetricsConsumer = nextMetricsConsumer
 }
 
-<<<<<<< HEAD
-func (receiver *eventhubReceiver) consume(ctx context.Context, event *azeventhubs.ReceivedEventData) error {
-
-=======
 func (receiver *eventhubReceiver) consume(ctx context.Context, event *eventhub.Event) error {
->>>>>>> 8edea618
 	switch receiver.dataType {
 	case component.DataTypeLogs:
 		return receiver.consumeLogs(ctx, event)
